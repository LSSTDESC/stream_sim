--- conflicted
+++ resolved
@@ -89,12 +89,7 @@
 
         self._config = copy.deepcopy(config_data)
 
-<<<<<<< HEAD
     def load_survey(self):   
-
-=======
-    def load_survey(self):
->>>>>>> 6730cbab
         """
         Load survey information such as magnitude limits, extinction maps, completeness, etc.
 
@@ -207,11 +202,7 @@
             flag_detection : 1 for detected stars, 0 for others
         """
         data = self._load_data(data)
-<<<<<<< HEAD
         
-=======
-
->>>>>>> 6730cbab
         # Select only stars from the stream
         flag = kwargs.pop("flag", [1])
         if "flag" in data.columns:
@@ -225,7 +216,6 @@
         rng = np.random.default_rng(seed)
 
         # Convert coordinates (Phi1, Phi2) into (ra,dec)
-<<<<<<< HEAD
         endpoints = kwargs.pop('endpoints',None)
         phi_check_percentiles = kwargs.pop('phi_check_percentiles', [0, 100, 50])
         if phi_check_percentiles is not None:
@@ -234,13 +224,6 @@
             phi1_check = None
         self.stream = self.phi_to_radec(data['phi1'],data['phi2'],endpoints=endpoints,seed=seed,rng=rng,phi1_check=phi1_check)
         pix = hp.ang2pix(4096, self.stream.icrs.ra.deg,  self.stream.icrs.dec.deg, lonlat=True)
-=======
-        endpoints = kwargs.pop("endpoints", None)
-        self.stream = self.phi_to_radec(data["phi1"], data["phi2"], endpoints=endpoints)
-        pix = hp.ang2pix(
-            4096, self.stream.icrs.ra.deg, self.stream.icrs.dec.deg, lonlat=True
-        )
->>>>>>> 6730cbab
 
         # Estimate the extinction, errors
         extinction_g, extinction_r = self.extinction(pix)
@@ -248,8 +231,7 @@
         magerr_g, magerr_r = self._get_errors(
             pix, mag_r=data["mag_r"] + extinction_r, mag_g=data["mag_g"] + extinction_g
         )
-
-<<<<<<< HEAD
+        
         nside_maglim = hp.get_nside(self.maglim_map_r)
         if nside_maglim != 4096: # adjust the nside to the one of magnitude limit maps
             pix = hp.ang2pix(nside_maglim, self.stream.icrs.ra.deg, self.stream.icrs.dec.deg, lonlat=True)
@@ -281,30 +263,6 @@
         data['flag_detection_g']=flag_g & self.detect_flag(pix,mag_g = data['mag_g'],rng=rng,seed=seed,**kwargs)
 
         data['flag_detection'] = (data['flag_detection_r']==1)|(data['flag_detection_g']==1)
-=======
-        # Sample observed magnitude for every stars
-        mag_g_meas, mag_r_meas = self.sample(
-            mag_g=data["mag_g"] + extinction_g,
-            mag_r=data["mag_r"] + extinction_r,
-            magerr_g=magerr_g,
-            magerr_r=magerr_r,
-        )
-
-        new_columns = pd.DataFrame(
-            {
-                "mag_g_meas": mag_g_meas,
-                "magerr_g": magerr_g,
-                "mag_r_meas": mag_r_meas,
-                "magerr_r": magerr_r,
-                "ra": self.stream.icrs.ra.deg,
-                "dec": self.stream.icrs.dec.deg,
-            }
-        )
-        data = pd.concat([data, new_columns], axis=1)
-
-        # Apply detection threshold
-        data["flag_detection"] = self.detect_flag(pix, data["mag_r"])
->>>>>>> 6730cbab
 
         if kwargs.get("save"):
             self._save_injected_data(data, kwargs.get("folder", None))
@@ -336,15 +294,9 @@
             else:
                 raise ValueError(f"Unsupported file format: {extension}")
         else:
-<<<<<<< HEAD
             raise ValueError(f"Unsupported file format")
     
     def phi_to_radec(self, phi1, phi2, endpoints=None, seed=None, rng=None, hpxmap=None,hpxmap2=None, phi1_check=None, max_trials=10):
-=======
-            raise ValueError("Unsupported file format")
-
-    def phi_to_radec(self, phi1, phi2, endpoints=None):
->>>>>>> 6730cbab
         """
         Transform coordinates (phi1,phi2) to (ra,dec), ensuring that specified phi1 values map to valid pixels.
 
@@ -369,7 +321,6 @@
         """
 
         if endpoints is None:
-<<<<<<< HEAD
             hpxmap = hpxmap if hpxmap is not None else self.maglim_map_r
             hpxmap2 = hpxmap2 if hpxmap2 is not None else self.maglim_map_g
 
@@ -415,40 +366,17 @@
                     break
             else:
                 raise RuntimeError("Could not find suitable endpoints after max_trials.")
-=======
-            # Find two random points in DC2 as endpoints
-            print("Generating random endpoints...")
-            np.random.seed(12345)
-            pixels = np.random.choice(pix[hpxmap > 0], size=2)
-            ra, dec = hp.pix2ang(nside, pixels, lonlat=True)
-            self.endpoints = coord.SkyCoord(ra * u.deg, dec * u.deg)
->>>>>>> 6730cbab
         else:
             self.endpoints = endpoints
-<<<<<<< HEAD
-=======
         # Use Gala to create the stream coordinate frame
-        print("Creating stream frame...")
-        frame = gc.GreatCircleICRSFrame.from_endpoints(
-            self.endpoints[0], self.endpoints[1]
-        )
->>>>>>> 6730cbab
-
         frame = gc.GreatCircleICRSFrame.from_endpoints(self.endpoints[0], self.endpoints[1])
         phi1 = np.array(phi1) * u.deg
         phi2 = np.array(phi2) * u.deg
         stream = coord.SkyCoord(phi1=phi1, phi2=phi2, frame=frame)
-<<<<<<< HEAD
+
         return stream
 
-
     def extinction(self,pix):
-=======
-
-        return stream
-
-    def extinction(self, pix):
->>>>>>> 6730cbab
         """
         Estimate the exctinction value for given pixels of the sky.
         Args:
@@ -457,14 +385,7 @@
         Returns:
             extinction_g, extinction_r: magnitudes extinctions for the given pixels
         """
-<<<<<<< HEAD
         ebv = self.ebv_map[pix].byteswap().view(self.ebv_map.dtype.newbyteorder())
-=======
-        try:
-            ebv = self.ebv_map[pix].byteswap().newbyteorder()
-        except AttributeError:
-            ebv = self.ebv_map[pix].byteswap(inplace=True)
->>>>>>> 6730cbab
         extinction_g = self.coeff_extinc[0] * ebv
         extinction_r = self.coeff_extinc[1] * ebv
         return extinction_g, extinction_r
@@ -501,7 +422,6 @@
         Returns:
             mag_g_meas,mag_r_meas : sampled observed magnitudes
         """
-<<<<<<< HEAD
         mag_g = kwargs.pop('mag_g')
         mag_r = kwargs.pop('mag_r')
         magerr_g = kwargs.pop('magerr_g')
@@ -520,28 +440,7 @@
         mag_r_meas = np.where(flux_r_meas > 0., StreamObserved.fluxToMag(flux_r_meas), 'BAD_MAG') 
 
         return mag_g_meas,mag_r_meas
-=======
-        mag_g = kwargs.pop("mag_g")
-        mag_r = kwargs.pop("mag_r")
-        magerr_g = kwargs.pop("magerr_g")
-        magerr_r = kwargs.pop("magerr_r")
->>>>>>> 6730cbab
-
-        # Convert to a flux uncertainty and then transform back to a magnitude
-        flux_g_meas = StreamObserved.magToFlux(mag_g) + np.random.normal(
-            scale=self.getFluxError(mag_g, magerr_g)
-        )
-        mag_g_meas = np.where(
-            flux_g_meas > 0.0, StreamObserved.fluxToMag(flux_g_meas), 99.0
-        )
-        flux_r_meas = StreamObserved.magToFlux(mag_r) + np.random.normal(
-            scale=self.getFluxError(mag_r, magerr_r)
-        )
-        mag_r_meas = np.where(
-            flux_r_meas > 0.0, StreamObserved.fluxToMag(flux_r_meas), 99.0
-        )
-
-        return mag_g_meas, mag_r_meas
+
 
     def detect_flag(self, pix, mag_r=None, mag_g=None, **kwargs):
         """
@@ -616,16 +515,8 @@
 
     @staticmethod
     def getCompleteness(filename):
-<<<<<<< HEAD
         d = np.genfromtxt(filename, delimiter=',', names=True,)
         x = d['mag_r']
-=======
-        try:
-            d = np.recfromcsv(filename)
-        except AttributeError:
-            d = np.genfromtxt(filename, delimiter=",", names=True)
-        x = d["mag_r"]
->>>>>>> 6730cbab
 
         selection = "both"
         if selection == "detected":
@@ -665,14 +556,7 @@
         -------
         interp : interpolation function (mag_err as a function of delta_mag)
         """
-<<<<<<< HEAD
         d = np.genfromtxt(filename, delimiter=',', names=True,)
-=======
-        try:
-            d = np.recfromcsv(filename)
-        except AttributeError:
-            d = np.genfromtxt(filename, delimiter=",", names=True)
->>>>>>> 6730cbab
 
         x = d["delta_mag"]
         y = d["log_mag_err"]
@@ -772,35 +656,13 @@
         ax[1].legend()
 
         ax[2].set_title("HR diagram using sampled observed magnitudes")
-<<<<<<< HEAD
         mask =( data['mag_g_meas'] != 'BAD_MAG' ) & (data['mag_r_meas'] != 'BAD_MAG') 
         ax[2].scatter(data['mag_g_meas'][mask] - data['mag_r_meas'][mask], data['mag_g_meas'][mask], s=2, alpha=0.5, color='gray',label = 'Unobserved')
         ax[2].scatter((data['mag_g_meas'] - data['mag_r_meas'])[sel&mask], data['mag_g_meas'][sel&mask], s=4, alpha=1.0, color='black',label = 'Observed')
         ax[2].set_xlim(-0.5,1.5)
         ax[2].set_ylim(30,16)
         ax[2].set_xlabel('(g-r)'); ax[2].set_ylabel('g')
-=======
-        ax[2].scatter(
-            data["mag_g_meas"] - data["mag_r_meas"],
-            data["mag_g_meas"],
-            s=2,
-            alpha=0.5,
-            color="gray",
-            label="Unobserved",
-        )
-        ax[2].scatter(
-            (data["mag_g_meas"] - data["mag_r_meas"])[sel],
-            data["mag_g_meas"][sel],
-            s=4,
-            alpha=1.0,
-            color="black",
-            label="Observed",
-        )
-        ax[2].set_xlim(-0.5, 1.5)
-        ax[2].set_ylim(30, 16)
-        ax[2].set_xlabel("(g-r)")
-        ax[2].set_ylabel("g")
->>>>>>> 6730cbab
+
         ax[2].legend()
 
         if kwargs.pop("save", None) is not None:
